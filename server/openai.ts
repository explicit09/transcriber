<<<<<<< HEAD
import OpenAI from "openai";
import fs from "fs";
import Bottleneck from "bottleneck";
import { TranscriptSegment, StructuredTranscript } from "@shared/schema";

const openai = new OpenAI({
  apiKey: process.env.OPENAI_API_KEY || 'default_key'
});

const limiter = new Bottleneck({
  maxConcurrent: 5,
  minTime: 200
});

async function withRetry<T>(fn: () => Promise<T>, retries = 3, delay = 500): Promise<T> {
  try {
    return await fn();
  } catch (err) {
    if (retries <= 0) throw err;
    await new Promise(res => setTimeout(res, delay));
    return withRetry(fn, retries - 1, delay * 2);
  }
}

export async function transcribeAudio(audioFilePath: string): Promise<{ text: string; duration?: number; language?: string }> {
  const streamFactory = () => fs.createReadStream(audioFilePath);

  const transcription = await limiter.schedule(() =>
    withRetry(() => openai.audio.transcriptions.create({
      file: streamFactory(),
      model: 'whisper-1',
      response_format: 'verbose_json',
      timestamp_granularities: ['segment'],
    }))
  );

  return {
    text: transcription.text,
    duration: transcription.duration,
    language: transcription.language,
  };
}

export async function transcribeAudioWithFeatures(
  audioFilePath: string,
  options: {
    enableSpeakerDiarization?: boolean;
    enableTranslation?: boolean;
    targetLanguage?: string;
  } = {}
): Promise<{
  text: string;
  structuredTranscript: StructuredTranscript;
  duration?: number;
  language?: string;
  translatedText?: string;
}> {
  if (options.enableTranslation && options.targetLanguage) {
    const translation = await limiter.schedule(() =>
      withRetry(() => openai.audio.translations.create({
        file: fs.createReadStream(audioFilePath),
=======
  import OpenAI from "openai";
  import fs from "fs";
  import Bottleneck from "bottleneck";
  import { TranscriptSegment, StructuredTranscript } from "@shared/schema";

  // Use the latest model unless explicitly overridden
  const openai = new OpenAI({
    apiKey: process.env.OPENAI_API_KEY || 'default_key'
  });

  // Concurrency limiter for API calls
  const limiter = new Bottleneck({
    maxConcurrent: 5,
    minTime: 200 // 5 requests per second
  });

  // Exponential-backoff retry helper
  async function withRetry<T>(
    fn: () => Promise<T>,
    retries = 3,
    delay = 500
  ): Promise<T> {
    try {
      return await fn();
    } catch (err) {
      if (retries <= 0) throw err;
      await new Promise(res => setTimeout(res, delay));
      return withRetry(fn, retries - 1, delay * 2);
    }
  }

  // Basic audio transcription
  export async function transcribeAudio(
    audioFilePath: string
  ): Promise<{ text: string; duration?: number; language?: string }> {
    const streamFactory = () => fs.createReadStream(audioFilePath);

    const transcription = await limiter.schedule(() =>
      withRetry(() => openai.audio.transcriptions.create({
        file: streamFactory(),
>>>>>>> 2c0ebb51
        model: 'whisper-1',
        response_format: 'verbose_json',
        timestamp_granularities: ['segment'],
      }))
    );

    return {
      text: transcription.text,
      duration: transcription.duration,
      language: transcription.language,
    };
  }

<<<<<<< HEAD
  const { text, duration, language } = await transcribeAudio(audioFilePath);

  const segments: TranscriptSegment[] = text && Array.isArray((text as any).segments)
    ? (text as any).segments.map((s: any) => ({ start: s.start, end: s.end, text: s.text, speaker: undefined }))
    : [];

  let speakerCount: number | undefined;

  if (options.enableSpeakerDiarization && segments.length) {
    const { segments: diarizedSegments, speakerCount: count } = await processSpeakerDiarization(segments, text);
    speakerCount = count;
    segments.length = 0;
    segments.push(...diarizedSegments);
  }

  const structuredTranscript: StructuredTranscript = {
    segments,
    metadata: { speakerCount, duration, language },
  };

  return { text, structuredTranscript, duration, language };
}

async function processSpeakerDiarization(timestampedSegments: TranscriptSegment[], fullText: string): Promise<{ segments: TranscriptSegment[]; speakerCount: number }> {
  const segmentsText = timestampedSegments.map(s => `[${formatTime(s.start)} - ${formatTime(s.end)}]: ${s.text}`).join('\n');

  const response = await limiter.schedule(() =>
    withRetry(() => openai.chat.completions.create({
      model: 'gpt-4o',
      messages: [
        { role: 'system', content: `You are an expert at speaker diarization. Label speakers only when it is extremely clear from the text and timing that a different speaker is present. If uncertain, assume the same speaker continues. Prefer underestimating speakers rather than overestimating. Label consistently as \"Speaker 1\", \"Speaker 2\", etc.` },
        { role: 'user', content: `Transcript:\n${segmentsText}\nFull text:\n${fullText}\nAt the end, provide total number of speakers you detected.` }
      ],
      response_format: { type: 'json_object' },
      temperature: 0.1,
    }))
  );

  let result;
  try {
    result = JSON.parse(response.choices[0].message.content);
  } catch {
    result = {
      speakerCount: 1,
      segments: timestampedSegments.map(s => ({ ...s, speaker: 'Speaker 1' }))
    };
  }

  const validated = enforceConsistentSpeakers(result);
  const speakerCountFromGPT = result.speakerCount || validated.speakerCount;

  if (speakerCountFromGPT > 8) {
    console.warn(`⚠️ High number of speakers detected (${speakerCountFromGPT}). Review recommended.`);
  }

  return { segments: validated.segments, speakerCount: speakerCountFromGPT };
}

function enforceConsistentSpeakers(result: { segments: TranscriptSegment[]; speakerCount: number }): { segments: TranscriptSegment[]; speakerCount: number } {
  const labels = [...new Set(result.segments.map(s => s.speaker || 'Speaker 1'))];
  const map = new Map<string, string>();
  labels.forEach((label, index) => {
    map.set(label, `Speaker ${index + 1}`);
  });

  const normalizedSegments = result.segments.map(s => ({
    ...s,
    speaker: map.get(s.speaker || 'Speaker 1')!
  }));

  return { segments: normalizedSegments, speakerCount: map.size };
}

export async function generateTranscriptSummary(text: string) {
  const wordCount = text.split(/\s+/).length;
  if (wordCount < 10) {
    return { summary: 'Too short.', actionItems: [], keywords: [] };
  }

  const response = await limiter.schedule(() =>
    withRetry(() => openai.chat.completions.create({
      model: 'gpt-4o',
      messages: [
        { role: 'system', content: `Summarize clearly and only what's stated.` },
        { role: 'user', content: text }
      ],
      response_format: { type: 'json_object' },
      temperature: 0.1,
      max_tokens: 1500,
    }))
  );

  return JSON.parse(response.choices[0].message.content);
}

function formatTime(seconds: number): string {
  const m = Math.floor(seconds / 60).toString().padStart(2, '0');
  const s = Math.floor(seconds % 60).toString().padStart(2, '0');
  return `${m}:${s}`;
}
=======
  // Enhanced transcription with features
  export async function transcribeAudioWithFeatures(
    audioFilePath: string,
    options: {
      enableSpeakerDiarization?: boolean;
      enableTranslation?: boolean;
      targetLanguage?: string;
    } = {}
  ): Promise<{
    text: string;
    structuredTranscript: StructuredTranscript;
    duration?: number;
    language?: string;
    translatedText?: string;
  }> {
    if (options.enableTranslation && options.targetLanguage) {
      const translation = await limiter.schedule(() =>
        withRetry(() => openai.audio.translations.create({
          file: fs.createReadStream(audioFilePath),
          model: 'whisper-1',
          response_format: 'verbose_json',
          language: options.targetLanguage,
        }))
      );
      return {
        text: translation.text,
        translatedText: translation.text,
        language: translation.language,
        structuredTranscript: {
          segments: [],
          metadata: { speakerCount: 1, duration: undefined, language: translation.language }
        }
      };
    }

    const { text, duration, language } = await transcribeAudio(audioFilePath);

    const segments: TranscriptSegment[] = text && Array.isArray((text as any).segments)
      ? (text as any).segments.map((s: any) => ({
          start: s.start,
          end: s.end,
          text: s.text,
          speaker: undefined
        }))
      : [];

    let speakerCount: number | undefined;

    if (options.enableSpeakerDiarization && segments.length) {
      const { segments: diarizedSegments, speakerCount: count } =
        await processSpeakerDiarization(segments, text);
      speakerCount = count;
      segments.length = 0;
      segments.push(...diarizedSegments);
    }

    const structuredTranscript: StructuredTranscript = {
      segments,
      metadata: { speakerCount, duration, language },
    };

    return { text, structuredTranscript, duration, language };
  }

  // Speaker diarization via GPT
  async function processSpeakerDiarization(
    timestampedSegments: TranscriptSegment[],
    fullText: string
  ): Promise<{ segments: TranscriptSegment[]; speakerCount: number }> {
    const segmentsText = timestampedSegments
      .map(s => `[${formatTime(s.start)} - ${formatTime(s.end)}]: ${s.text}`)
      .join('\n');

    const response = await limiter.schedule(() =>
      withRetry(() => openai.chat.completions.create({
        model: 'gpt-4o',
        messages: [
          { role: 'system', content: `
            You are an expert at speaker diarization.
            Identify the correct number of speakers based only on text and timing.
            If uncertain, prefer fewer speakers.
            Label speakers consistently as "Speaker 1", "Speaker 2", etc.
          ` },
          { role: 'user', content: `Transcript:\n${segmentsText}\nFull text:\n${fullText}` }
        ],
        response_format: { type: 'json_object' },
        temperature: 0.1,
      }))
    );

    let result;
    try {
      result = JSON.parse(response.choices[0].message.content);
    } catch {
      const primary = timestampedSegments[0];
      result = { 
        speakerCount: 1,
        segments: timestampedSegments.map(s => ({
          ...s,
          speaker: 'Speaker 1'
        }))
      };
    }

    const validated = enforceConsistentSpeakers(result);

    if (validated.speakerCount > 8) {
      console.warn(`⚠️ High number of speakers detected (${validated.speakerCount}). Review recommended.`);
    }

    return validated;
  }

  // Enforce consistent "Speaker X" labeling
  function enforceConsistentSpeakers(
    result: { segments: TranscriptSegment[]; speakerCount: number }
  ): { segments: TranscriptSegment[]; speakerCount: number } {
    const labels = [...new Set(result.segments.map(s => s.speaker || 'Speaker 1'))];
    const map = new Map<string, string>();
    labels.forEach((label, index) => {
      map.set(label, `Speaker ${index + 1}`);
    });

    const normalizedSegments = result.segments.map(s => ({
      ...s,
      speaker: map.get(s.speaker || 'Speaker 1')!
    }));

    return {
      segments: normalizedSegments,
      speakerCount: map.size
    };
  }

  // Generate transcript summary using GPT
  export async function generateTranscriptSummary(text: string) {
    const wordCount = text.split(/\s+/).length;
    if (wordCount < 10) {
      return { summary: 'Too short.', actionItems: [], keywords: [] };
    }

    const response = await limiter.schedule(() =>
      withRetry(() => openai.chat.completions.create({
        model: 'gpt-4o',
        messages: [
          { role: 'system', content: `Summarize clearly and only what's stated.` },
          { role: 'user', content: text }
        ],
        response_format: { type: 'json_object' },
        temperature: 0.1,
        max_tokens: 1500,
      }))
    );

    return JSON.parse(response.choices[0].message.content);
  }

  // Format seconds to MM:SS
  function formatTime(seconds: number): string {
    const m = Math.floor(seconds / 60).toString().padStart(2, '0');
    const s = Math.floor(seconds % 60).toString().padStart(2, '0');
    return `${m}:${s}`;
  }
>>>>>>> 2c0ebb51
<|MERGE_RESOLUTION|>--- conflicted
+++ resolved
@@ -1,19 +1,25 @@
-<<<<<<< HEAD
-import OpenAI from "openai";
-import fs from "fs";
-import Bottleneck from "bottleneck";
-import { TranscriptSegment, StructuredTranscript } from "@shared/schema";
-
+  import OpenAI from "openai";
+  import fs from "fs";
+  import Bottleneck from "bottleneck";
+  import { TranscriptSegment, StructuredTranscript } from "@shared/schema";
+
+// Use the latest model unless explicitly overridden
 const openai = new OpenAI({
   apiKey: process.env.OPENAI_API_KEY || 'default_key'
 });
 
+// Concurrency limiter for API calls
 const limiter = new Bottleneck({
   maxConcurrent: 5,
-  minTime: 200
+  minTime: 200 // 5 requests per second
 });
 
-async function withRetry<T>(fn: () => Promise<T>, retries = 3, delay = 500): Promise<T> {
+// Exponential-backoff retry helper
+async function withRetry<T>(
+  fn: () => Promise<T>,
+  retries = 3,
+  delay = 500
+): Promise<T> {
   try {
     return await fn();
   } catch (err) {
@@ -23,25 +29,29 @@
   }
 }
 
-export async function transcribeAudio(audioFilePath: string): Promise<{ text: string; duration?: number; language?: string }> {
+// Basic audio transcription
+export async function transcribeAudio(
+  audioFilePath: string
+): Promise<{ text: string; duration?: number; language?: string }> {
   const streamFactory = () => fs.createReadStream(audioFilePath);
 
-  const transcription = await limiter.schedule(() =>
-    withRetry(() => openai.audio.transcriptions.create({
-      file: streamFactory(),
-      model: 'whisper-1',
-      response_format: 'verbose_json',
-      timestamp_granularities: ['segment'],
-    }))
-  );
-
-  return {
-    text: transcription.text,
-    duration: transcription.duration,
-    language: transcription.language,
-  };
-}
-
+    const transcription = await limiter.schedule(() =>
+      withRetry(() => openai.audio.transcriptions.create({
+        file: streamFactory(),
+        model: 'whisper-1',
+        response_format: 'verbose_json',
+        timestamp_granularities: ['segment'],
+      }))
+    );
+
+    return {
+      text: transcription.text,
+      duration: transcription.duration,
+      language: transcription.language,
+    };
+  }
+
+// Enhanced transcription with features
 export async function transcribeAudioWithFeatures(
   audioFilePath: string,
   options: {
@@ -60,94 +70,71 @@
     const translation = await limiter.schedule(() =>
       withRetry(() => openai.audio.translations.create({
         file: fs.createReadStream(audioFilePath),
-=======
-  import OpenAI from "openai";
-  import fs from "fs";
-  import Bottleneck from "bottleneck";
-  import { TranscriptSegment, StructuredTranscript } from "@shared/schema";
-
-  // Use the latest model unless explicitly overridden
-  const openai = new OpenAI({
-    apiKey: process.env.OPENAI_API_KEY || 'default_key'
-  });
-
-  // Concurrency limiter for API calls
-  const limiter = new Bottleneck({
-    maxConcurrent: 5,
-    minTime: 200 // 5 requests per second
-  });
-
-  // Exponential-backoff retry helper
-  async function withRetry<T>(
-    fn: () => Promise<T>,
-    retries = 3,
-    delay = 500
-  ): Promise<T> {
-    try {
-      return await fn();
-    } catch (err) {
-      if (retries <= 0) throw err;
-      await new Promise(res => setTimeout(res, delay));
-      return withRetry(fn, retries - 1, delay * 2);
-    }
-  }
-
-  // Basic audio transcription
-  export async function transcribeAudio(
-    audioFilePath: string
-  ): Promise<{ text: string; duration?: number; language?: string }> {
-    const streamFactory = () => fs.createReadStream(audioFilePath);
-
-    const transcription = await limiter.schedule(() =>
-      withRetry(() => openai.audio.transcriptions.create({
-        file: streamFactory(),
->>>>>>> 2c0ebb51
         model: 'whisper-1',
         response_format: 'verbose_json',
-        timestamp_granularities: ['segment'],
+        language: options.targetLanguage,
       }))
     );
-
     return {
-      text: transcription.text,
-      duration: transcription.duration,
-      language: transcription.language,
-    };
-  }
-
-<<<<<<< HEAD
-  const { text, duration, language } = await transcribeAudio(audioFilePath);
+      text: translation.text,
+      translatedText: translation.text,
+      language: translation.language,
+      structuredTranscript: {
+        segments: [],
+        metadata: { speakerCount: 1, duration: undefined, language: translation.language }
+      }
+    };
+  }
+
+    const { text, duration, language } = await transcribeAudio(audioFilePath);
 
   const segments: TranscriptSegment[] = text && Array.isArray((text as any).segments)
-    ? (text as any).segments.map((s: any) => ({ start: s.start, end: s.end, text: s.text, speaker: undefined }))
+    ? (text as any).segments.map((s: any) => ({
+        start: s.start,
+        end: s.end,
+        text: s.text,
+        speaker: undefined
+      }))
     : [];
 
-  let speakerCount: number | undefined;
+    let speakerCount: number | undefined;
 
   if (options.enableSpeakerDiarization && segments.length) {
-    const { segments: diarizedSegments, speakerCount: count } = await processSpeakerDiarization(segments, text);
+    const { segments: diarizedSegments, speakerCount: count } =
+      await processSpeakerDiarization(segments, text);
     speakerCount = count;
     segments.length = 0;
     segments.push(...diarizedSegments);
   }
 
-  const structuredTranscript: StructuredTranscript = {
-    segments,
-    metadata: { speakerCount, duration, language },
-  };
-
-  return { text, structuredTranscript, duration, language };
-}
-
-async function processSpeakerDiarization(timestampedSegments: TranscriptSegment[], fullText: string): Promise<{ segments: TranscriptSegment[]; speakerCount: number }> {
-  const segmentsText = timestampedSegments.map(s => `[${formatTime(s.start)} - ${formatTime(s.end)}]: ${s.text}`).join('\n');
+    const structuredTranscript: StructuredTranscript = {
+      segments,
+      metadata: { speakerCount, duration, language },
+    };
+
+    return { text, structuredTranscript, duration, language };
+  }
+
+// Speaker diarization via GPT
+async function processSpeakerDiarization(
+  timestampedSegments: TranscriptSegment[],
+  fullText: string
+): Promise<{ segments: TranscriptSegment[]; speakerCount: number }> {
+  const segmentsText = timestampedSegments
+    .map(s => `[${formatTime(s.start)} - ${formatTime(s.end)}]: ${s.text}`)
+    .join('\n');
 
   const response = await limiter.schedule(() =>
     withRetry(() => openai.chat.completions.create({
       model: 'gpt-4o',
       messages: [
-        { role: 'system', content: `You are an expert at speaker diarization. Label speakers only when it is extremely clear from the text and timing that a different speaker is present. If uncertain, assume the same speaker continues. Prefer underestimating speakers rather than overestimating. Label consistently as \"Speaker 1\", \"Speaker 2\", etc.` },
-        { role: 'user', content: `Transcript:\n${segmentsText}\nFull text:\n${fullText}\nAt the end, provide total number of speakers you detected.` }
+        { role: 'system', content: `
+          You are an expert at speaker diarization.
+          Identify the correct number of speakers based only on text and timing.
+          If uncertain, prefer fewer speakers.
+          Label speakers consistently as "Speaker 1", "Speaker 2", etc.
+        ` },
+        { role: 'user', content: `Transcript:\n${segmentsText}\nFull text:\n${fullText}` }
       ],
       response_format: { type: 'json_object' },
       temperature: 0.1,
@@ -158,205 +145,52 @@
   try {
     result = JSON.parse(response.choices[0].message.content);
   } catch {
-    result = {
+    const primary = timestampedSegments[0];
+    result = { 
       speakerCount: 1,
-      segments: timestampedSegments.map(s => ({ ...s, speaker: 'Speaker 1' }))
+      segments: timestampedSegments.map(s => ({
+        ...s,
+        speaker: 'Speaker 1'
+      }))
     };
   }
 
   const validated = enforceConsistentSpeakers(result);
-  const speakerCountFromGPT = result.speakerCount || validated.speakerCount;
-
-  if (speakerCountFromGPT > 8) {
-    console.warn(`⚠️ High number of speakers detected (${speakerCountFromGPT}). Review recommended.`);
-  }
-
-  return { segments: validated.segments, speakerCount: speakerCountFromGPT };
+
+  if (validated.speakerCount > 8) {
+    console.warn(`⚠️ High number of speakers detected (${validated.speakerCount}). Review recommended.`);
+  }
+
+  return validated;
 }
 
-function enforceConsistentSpeakers(result: { segments: TranscriptSegment[]; speakerCount: number }): { segments: TranscriptSegment[]; speakerCount: number } {
+// Enforce consistent "Speaker X" labeling
+function enforceConsistentSpeakers(
+  result: { segments: TranscriptSegment[]; speakerCount: number }
+): { segments: TranscriptSegment[]; speakerCount: number } {
   const labels = [...new Set(result.segments.map(s => s.speaker || 'Speaker 1'))];
   const map = new Map<string, string>();
   labels.forEach((label, index) => {
     map.set(label, `Speaker ${index + 1}`);
   });
 
-  const normalizedSegments = result.segments.map(s => ({
-    ...s,
-    speaker: map.get(s.speaker || 'Speaker 1')!
-  }));
-
-  return { segments: normalizedSegments, speakerCount: map.size };
+    const normalizedSegments = result.segments.map(s => ({
+      ...s,
+      speaker: map.get(s.speaker || 'Speaker 1')!
+    }));
+
+  return {
+    segments: normalizedSegments,
+    speakerCount: map.size
+  };
 }
 
+// Generate transcript summary using GPT
 export async function generateTranscriptSummary(text: string) {
   const wordCount = text.split(/\s+/).length;
   if (wordCount < 10) {
     return { summary: 'Too short.', actionItems: [], keywords: [] };
   }
-
-  const response = await limiter.schedule(() =>
-    withRetry(() => openai.chat.completions.create({
-      model: 'gpt-4o',
-      messages: [
-        { role: 'system', content: `Summarize clearly and only what's stated.` },
-        { role: 'user', content: text }
-      ],
-      response_format: { type: 'json_object' },
-      temperature: 0.1,
-      max_tokens: 1500,
-    }))
-  );
-
-  return JSON.parse(response.choices[0].message.content);
-}
-
-function formatTime(seconds: number): string {
-  const m = Math.floor(seconds / 60).toString().padStart(2, '0');
-  const s = Math.floor(seconds % 60).toString().padStart(2, '0');
-  return `${m}:${s}`;
-}
-=======
-  // Enhanced transcription with features
-  export async function transcribeAudioWithFeatures(
-    audioFilePath: string,
-    options: {
-      enableSpeakerDiarization?: boolean;
-      enableTranslation?: boolean;
-      targetLanguage?: string;
-    } = {}
-  ): Promise<{
-    text: string;
-    structuredTranscript: StructuredTranscript;
-    duration?: number;
-    language?: string;
-    translatedText?: string;
-  }> {
-    if (options.enableTranslation && options.targetLanguage) {
-      const translation = await limiter.schedule(() =>
-        withRetry(() => openai.audio.translations.create({
-          file: fs.createReadStream(audioFilePath),
-          model: 'whisper-1',
-          response_format: 'verbose_json',
-          language: options.targetLanguage,
-        }))
-      );
-      return {
-        text: translation.text,
-        translatedText: translation.text,
-        language: translation.language,
-        structuredTranscript: {
-          segments: [],
-          metadata: { speakerCount: 1, duration: undefined, language: translation.language }
-        }
-      };
-    }
-
-    const { text, duration, language } = await transcribeAudio(audioFilePath);
-
-    const segments: TranscriptSegment[] = text && Array.isArray((text as any).segments)
-      ? (text as any).segments.map((s: any) => ({
-          start: s.start,
-          end: s.end,
-          text: s.text,
-          speaker: undefined
-        }))
-      : [];
-
-    let speakerCount: number | undefined;
-
-    if (options.enableSpeakerDiarization && segments.length) {
-      const { segments: diarizedSegments, speakerCount: count } =
-        await processSpeakerDiarization(segments, text);
-      speakerCount = count;
-      segments.length = 0;
-      segments.push(...diarizedSegments);
-    }
-
-    const structuredTranscript: StructuredTranscript = {
-      segments,
-      metadata: { speakerCount, duration, language },
-    };
-
-    return { text, structuredTranscript, duration, language };
-  }
-
-  // Speaker diarization via GPT
-  async function processSpeakerDiarization(
-    timestampedSegments: TranscriptSegment[],
-    fullText: string
-  ): Promise<{ segments: TranscriptSegment[]; speakerCount: number }> {
-    const segmentsText = timestampedSegments
-      .map(s => `[${formatTime(s.start)} - ${formatTime(s.end)}]: ${s.text}`)
-      .join('\n');
-
-    const response = await limiter.schedule(() =>
-      withRetry(() => openai.chat.completions.create({
-        model: 'gpt-4o',
-        messages: [
-          { role: 'system', content: `
-            You are an expert at speaker diarization.
-            Identify the correct number of speakers based only on text and timing.
-            If uncertain, prefer fewer speakers.
-            Label speakers consistently as "Speaker 1", "Speaker 2", etc.
-          ` },
-          { role: 'user', content: `Transcript:\n${segmentsText}\nFull text:\n${fullText}` }
-        ],
-        response_format: { type: 'json_object' },
-        temperature: 0.1,
-      }))
-    );
-
-    let result;
-    try {
-      result = JSON.parse(response.choices[0].message.content);
-    } catch {
-      const primary = timestampedSegments[0];
-      result = { 
-        speakerCount: 1,
-        segments: timestampedSegments.map(s => ({
-          ...s,
-          speaker: 'Speaker 1'
-        }))
-      };
-    }
-
-    const validated = enforceConsistentSpeakers(result);
-
-    if (validated.speakerCount > 8) {
-      console.warn(`⚠️ High number of speakers detected (${validated.speakerCount}). Review recommended.`);
-    }
-
-    return validated;
-  }
-
-  // Enforce consistent "Speaker X" labeling
-  function enforceConsistentSpeakers(
-    result: { segments: TranscriptSegment[]; speakerCount: number }
-  ): { segments: TranscriptSegment[]; speakerCount: number } {
-    const labels = [...new Set(result.segments.map(s => s.speaker || 'Speaker 1'))];
-    const map = new Map<string, string>();
-    labels.forEach((label, index) => {
-      map.set(label, `Speaker ${index + 1}`);
-    });
-
-    const normalizedSegments = result.segments.map(s => ({
-      ...s,
-      speaker: map.get(s.speaker || 'Speaker 1')!
-    }));
-
-    return {
-      segments: normalizedSegments,
-      speakerCount: map.size
-    };
-  }
-
-  // Generate transcript summary using GPT
-  export async function generateTranscriptSummary(text: string) {
-    const wordCount = text.split(/\s+/).length;
-    if (wordCount < 10) {
-      return { summary: 'Too short.', actionItems: [], keywords: [] };
-    }
 
     const response = await limiter.schedule(() =>
       withRetry(() => openai.chat.completions.create({
@@ -374,10 +208,9 @@
     return JSON.parse(response.choices[0].message.content);
   }
 
-  // Format seconds to MM:SS
-  function formatTime(seconds: number): string {
-    const m = Math.floor(seconds / 60).toString().padStart(2, '0');
-    const s = Math.floor(seconds % 60).toString().padStart(2, '0');
-    return `${m}:${s}`;
-  }
->>>>>>> 2c0ebb51
+// Format seconds to MM:SS
+function formatTime(seconds: number): string {
+  const m = Math.floor(seconds / 60).toString().padStart(2, '0');
+  const s = Math.floor(seconds % 60).toString().padStart(2, '0');
+  return `${m}:${s}`;
+}